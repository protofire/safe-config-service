boto3==1.35.34
Django==5.1.1
django-cors-headers==4.4.0
djangorestframework==3.15.2
djangorestframework-camel-case==1.4.2
django-storages==1.14.4
django-stubs-ext==5.1.0
drf-yasg[validation]==1.21.7
safe-eth-py[django]==5.8.0
gunicorn==23.0.0
Pillow==10.4.0
psycopg2-binary==2.9.9
requests==2.32.3
<<<<<<< HEAD
web3==6.11.4
=======

# Without pin, safe-eth-py 5.8.0 installs >= 7 which breaks django-check job
# > ImportError: cannot import name 'geth_poa_middleware' from 'web3.middleware'
# TODO: Remove when safe-eth-py updates web3 to >= 7
# https://github.com/safe-global/safe-eth-py/pull/1315
web3==6.20.2
>>>>>>> a2c2c318
<|MERGE_RESOLUTION|>--- conflicted
+++ resolved
@@ -11,13 +11,9 @@
 Pillow==10.4.0
 psycopg2-binary==2.9.9
 requests==2.32.3
-<<<<<<< HEAD
-web3==6.11.4
-=======
 
 # Without pin, safe-eth-py 5.8.0 installs >= 7 which breaks django-check job
 # > ImportError: cannot import name 'geth_poa_middleware' from 'web3.middleware'
 # TODO: Remove when safe-eth-py updates web3 to >= 7
 # https://github.com/safe-global/safe-eth-py/pull/1315
-web3==6.20.2
->>>>>>> a2c2c318
+web3==6.20.2