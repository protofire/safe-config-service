--- conflicted
+++ resolved
@@ -1,6 +1,2 @@
 __name__ = "Safe Config Service"
-<<<<<<< HEAD
-__version__ = "2.79.0"
-=======
-__version__ = "2.80.0"
->>>>>>> 0cd8deb7
+__version__ = "2.80.0"